--- conflicted
+++ resolved
@@ -18,11 +18,8 @@
 import { MessageRepository } from "@/core/MessageRepository";
 import { encryptAllKeys } from "@/encryptionService";
 import { logInfo } from "@/logger";
-<<<<<<< HEAD
+import { logFileManager } from "@/logFileManager";
 import { UserMemoryManager } from "@/memory/UserMemoryManager";
-=======
-import { logFileManager } from "@/logFileManager";
->>>>>>> 0d477f86
 import { checkIsPlusUser } from "@/plusUtils";
 import VectorStoreManager from "@/search/vectorStoreManager";
 import { CopilotSettingTab } from "@/settings/SettingsPage";
